import tokens

# REDCap parameters
URL = tokens.URL
TRIAL_PROJECTS = tokens.REDCAP_PROJECTS_ICARIA
COHORT_PROJECTS = tokens.REDCAP_PROJECTS_COHORT
CHOICE_SEP = " | "
CODE_SEP = ", "
REDCAP_DATE_FORMAT = "%Y-%m-%d %H:%M:%S"
TRIAL_CHILD_FU_STATUS_EVENT = "epipenta1_v0_recru_arm_1"
COHORT_CHILD_FU_STATUS_EVENT = "ipti_1__10_weeks_r_arm_1"
TRIAL_EPI_EVENT_NAMES = {
    'epipenta1_v0_recru_arm_1': 'PENTA1',
    'epipenta2_v1_iptis_arm_1': 'PENTA2',
    'epipenta3_v2_iptis_arm_1': 'PENTA3',
    'epivita_v3_iptisp3_arm_1': 'VITA-6M',
    'epimvr1_v4_iptisp4_arm_1': 'MRV1',
    'epivita_v5_iptisp5_arm_1': 'VITA-12M',
    'epimvr2_v6_iptisp6_arm_1': 'MRV2'
}

# Alerts general parameters
ALERT_DATE_FORMAT = "%b %d"

# TO BE VISITED ALERT
TBV_ALERT = "TBV"
TBV_ALERT_STRING = TBV_ALERT + "@{community} AZi/Pbo@{last_azi_date}"

# NON-COMPLIANT ALERT
DAYS_TO_NC = 28  # Defined by PI as 4 weeks (after expected return date)
NC_ALERT = "NC"
NC_ALERT_STRING = NC_ALERT + "@{community} ({weeks} weeks)"

# NEXT VISIT ALERT
DAYS_BEFORE_NV = 7  # Defined by In-Country Technical Coordinator
DAYS_AFTER_NV = DAYS_TO_NC  # Defined by In-Country Technical Coordinator
NV_ALERT = "NEXT VISIT"
NV_ALERT_STRING = NV_ALERT + ": {return_date}"

# END OF FOLLOW UP
DAYS_BEFORE_END_FU = 7  # Defined by In-Country Technical Coordinator
END_FU_ALERT = "END F/U"
END_FU_ALERT_STRING = END_FU_ALERT + ": {birthday}"
END_FU_TRIAL = 18   # By protocol
END_FU_COHORT = 15  # By protocol
COMPLETION_STRING = "COMPLETED. 18 months of age"


# MORTALITY SURVEILLANCE
DAYS_AFTER_EPI = 30  # Defined by PI as 1 month (after any EPI visit since Penta3 - included)
MS_ALERT = "SURVEILLANCE AFTER"
MS_ALERT_STRING = MS_ALERT + " {last_epi_visit}"
MS_EXCLUDED_EPI_VISITS = ['epipenta1_v0_recru_arm_1', 'epipenta2_v1_iptis_arm_1']  # Defined by In-country Tech. Coord.

# MRV2 ALERT. 15 MONTH OF AGE
MRV2_ALERT = "MRV2 Pending"
MRV2_ALERT_STRING = MRV2_ALERT
MRV2_MONTHS = 15
DAYS_BEFORE_MRV2 = 0 # Defined by In-Country Technical Coordinator

# ENABLED ALERTS: Subset of [TBV_ALERT, NV_ALERT, MS_ALERT, NC_ALERT, END_FU_ALERT]
<<<<<<< HEAD
# 20211201 - NEXT VISIT alerts disabled by Kwabena & Clara's request
TRIAL_DEFINED_ALERTS = [TBV_ALERT, MS_ALERT, NC_ALERT, END_FU_ALERT]
=======
TRIAL_DEFINED_ALERTS = [TBV_ALERT, MS_ALERT, NC_ALERT, END_FU_ALERT,MRV2_ALERT,COMPLETION_STRING]
>>>>>>> 44e750cb
COHORT_DEFINED_ALERTS = [END_FU_ALERT]

# DATA DICTIONARY FIELDS USED BY THE DIFFERENT ALERTS - IMPROVE PERFORMANCE OF API CALLS
ALERT_LOGIC_FIELDS = ['record_id', 'child_dob', 'screening_date', 'child_fu_status', 'community', 'int_azi',
                      'int_next_visit', 'int_date', 'intervention_complete', 'hh_child_seen',
                      'household_follow_up_complete', 'a1m_date', 'comp_date']<|MERGE_RESOLUTION|>--- conflicted
+++ resolved
@@ -59,15 +59,12 @@
 DAYS_BEFORE_MRV2 = 0 # Defined by In-Country Technical Coordinator
 
 # ENABLED ALERTS: Subset of [TBV_ALERT, NV_ALERT, MS_ALERT, NC_ALERT, END_FU_ALERT]
-<<<<<<< HEAD
-# 20211201 - NEXT VISIT alerts disabled by Kwabena & Clara's request
-TRIAL_DEFINED_ALERTS = [TBV_ALERT, MS_ALERT, NC_ALERT, END_FU_ALERT]
-=======
+
 TRIAL_DEFINED_ALERTS = [TBV_ALERT, MS_ALERT, NC_ALERT, END_FU_ALERT,MRV2_ALERT,COMPLETION_STRING]
->>>>>>> 44e750cb
+
 COHORT_DEFINED_ALERTS = [END_FU_ALERT]
 
 # DATA DICTIONARY FIELDS USED BY THE DIFFERENT ALERTS - IMPROVE PERFORMANCE OF API CALLS
 ALERT_LOGIC_FIELDS = ['record_id', 'child_dob', 'screening_date', 'child_fu_status', 'community', 'int_azi',
                       'int_next_visit', 'int_date', 'intervention_complete', 'hh_child_seen',
-                      'household_follow_up_complete', 'a1m_date', 'comp_date']+                      'household_follow_up_complete', 'a0m_date', 'comp_date']
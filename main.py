--- conflicted
+++ resolved
@@ -46,10 +46,6 @@
         # I.e. they will be overwritten by the following alerts if the flagging condition is met for more than one
         # alert.
 
-<<<<<<< HEAD
-
-=======
->>>>>>> 0bd98be7
         # Households to be visited
         if params.TBV_ALERT in params.TRIAL_DEFINED_ALERTS:
             alerts.set_tbv_alerts(
@@ -149,9 +145,6 @@
                 fu_status_event=params.TRIAL_CHILD_FU_STATUS_EVENT,
                 months=params.MRV2_MONTHS
             )
-<<<<<<< HEAD
-            
-=======
 
         # ICARIA NON-CONTEMPORARY COHORT
         if params.NON_CONT_COHORT_ALERT in params.TRIAL_DEFINED_ALERTS:
@@ -167,7 +160,6 @@
                 blocked_records=custom_status_ids,
                 fu_status_event=params.TRIAL_CHILD_FU_STATUS_EVENT
             )
->>>>>>> 0bd98be7
 
         # End of Follow Up
         if params.END_FU_ALERT in params.TRIAL_DEFINED_ALERTS:

--- conflicted
+++ resolved
@@ -1303,7 +1303,7 @@
         return STOP
     records_dates_=actual_cohorts[actual_cohorts['ch_his_date'].str.contains(date_)]
     cohorts_from_this_months = pd.merge(records_dates_,letters_, on='record_id')
-    print(cohorts_from_this_months.groupby('int_random_letter').count()['record_id'])
+    #print(cohorts_from_this_months.groupby('int_random_letter').count()['record_id'])
 
     STOP = False
     if len(cohorts_from_this_months.groupby('int_random_letter').count())==6 and sum(list(cohorts_from_this_months.groupby('int_random_letter').count()['record_id']>=nletter))==6: #False not in list(cohorts_from_this_months.groupby('int_random_letter').count()['record_id']>=nletter):
@@ -1328,13 +1328,9 @@
     x = redcap_data
     xres = x.reset_index()
     sp_doses = x.groupby('record_id')['int_sp'].count()
-<<<<<<< HEAD
-    record_id_4_doses = x.groupby('record_id').count()[sp_doses>3].index
-=======
     record_id_only_4_doses = x.groupby('record_id').count()[sp_doses==4].index
     record_id_4_doses = x.groupby('record_id').count()[sp_doses>4].index
     """ AIXÒ S'HA DE MIRAR BÉ, LO DE L'SP < 14 DIES. PERQUÈ LES XIFRES VAN VARIANT MOLT"""
->>>>>>> d0a02218
     ## Calculating if last SP dose was administered  more than 14 days before
     #print(record_id_only_4_doses)
 
@@ -1360,12 +1356,7 @@
     #print(record_id_4_doses)
     ## RECORDS THAT MEET THE MAX-MIN AGE RANGE CRITERIA
     records_range_age =  get_record_ids_range_age(redcap_data, min_age,max_age)
-<<<<<<< HEAD
-
-    #print(records_range_age)
-=======
 #    print(records_range_age)
->>>>>>> d0a02218
     cohorts_to_be_contacted = list(set(record_id_4_doses).intersection(list(records_range_age)))
     # Find those participants deaths or migrated that can't be part of the list
     try:
@@ -1392,9 +1383,10 @@
     end_date = date.today()
     end_date = datetime.strptime(date_, "%Y-%m-%d").date()
     """ ELIMINAR AQUESTA LÍNIA ABANS DE PENJAR-HO"""
-    
+
     dobs = list(xre[xre['redcap_event_name'] == 'epipenta1_v0_recru_arm_1']['child_dob'])
     dob_df = pd.DataFrame(index=xre.record_id.unique(), columns=['dob_diff'])
+
     dob_count = 0
     for record_id in xre.record_id.unique():
         start_date = datetime.strptime(dobs[dob_count], "%Y-%m-%d")
@@ -1402,6 +1394,7 @@
         res_months = delta.months + (delta.years * 12)
         dob_df.loc[record_id]['dob_diff']= res_months+1
         dob_count += 1
+
     return dob_df[(dob_df['dob_diff']<= max_age) & (dob_df['dob_diff'] >= min_age)].index
 
 # MRV2 VISIT ALERT. MONTH 15 OF AGE
@@ -1438,7 +1431,7 @@
         min_age = cohort_list_df[cohort_list_df['HF']==big_project_key]['min_age'].unique()[0]
         max_age = cohort_list_df[cohort_list_df['HF']==big_project_key]['max_age'].unique()[0]
         nletter = cohort_list_df[cohort_list_df['HF']==big_project_key]['target_letter'].unique()[0]
-        #print(current_month,project_key,min_age,max_age,nletter)
+#        print(current_month,project_key,min_age,max_age,nletter)
 
         letters_to_be_contacted = get_record_ids_nc_cohort(redcap_project_df, max_age, min_age, nletter)
 
